--- conflicted
+++ resolved
@@ -21,55 +21,8 @@
 
 use error::ErrorStack;
 
-<<<<<<< HEAD
-macro_rules! type_ {
-    ($n:ident, $r:ident, $c:path, $d:path) => {
-        pub struct $n(*mut $c);
-
-        impl ::types::OpenSslType for $n {
-            type CType = $c;
-            type Ref = $r;
-
-            unsafe fn from_ptr(ptr: *mut $c) -> $n {
-                $n(ptr)
-            }
-
-            fn as_ptr(&self) -> *mut $c {
-                self.0
-            }
-        }
-
-        impl Drop for $n {
-            fn drop(&mut self) {
-                unsafe { $d(self.0) }
-            }
-        }
-
-        impl ::std::ops::Deref for $n {
-            type Target = $r;
-
-            fn deref(&self) -> &$r {
-                unsafe { ::types::OpenSslTypeRef::from_ptr(self.0) }
-            }
-        }
-
-        impl ::std::ops::DerefMut for $n {
-            fn deref_mut(&mut self) -> &mut $r {
-                unsafe { ::types::OpenSslTypeRef::from_ptr_mut(self.0) }
-            }
-        }
-
-        pub struct $r(::util::Opaque);
-
-        impl ::types::OpenSslTypeRef for $r {
-            type CType = $c;
-        }
-    }
-}
-=======
 #[macro_use]
 mod macros;
->>>>>>> 3a0d24f7
 
 mod bio;
 mod util;
